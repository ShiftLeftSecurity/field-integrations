--- conflicted
+++ resolved
@@ -351,13 +351,8 @@
     Parses SHIFTLEFT_ACCESS_TOKEN to retrieve organization ID
     """
     try:
-<<<<<<< HEAD
-        decoded = jwt.decode(token, options={"verify_signature": False})
-        orgID = decoded.get("orgID")
-=======
         decoded = jwt.decode(token, options={"verify_signature": False, "verify_aud": False})
         orgID = decoded.get('orgID')
->>>>>>> 5ac628c4
         if orgID:
             return orgID
     except:
